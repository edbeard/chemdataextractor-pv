--- conflicted
+++ resolved
@@ -303,15 +303,11 @@
                     matches = [i for i in cls.fields[field].parse_expression.scan(definition['tokens'])]
                     # print(matches)
                     if any(matches):
-<<<<<<< HEAD
                         cls._updated = True
-                        cls.fields[field].parse_expression = cls.fields[field].parse_expression | W(str(definition['specifier']))
-=======
                         if strict:
                             cls.fields[field].parse_expression = cls.fields[field].parse_expression | W(str(definition['specifier']))
                         else:
                             cls.fields[field].parse_expression = cls.fields[field].parse_expression | I(str(definition['specifier']))
->>>>>>> f044f82b
         return
 
     @property
