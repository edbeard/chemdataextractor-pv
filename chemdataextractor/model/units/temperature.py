--- conflicted
+++ resolved
@@ -103,11 +103,8 @@
               R('(°C|((C|c)elsius))\.?', group=0): Celsius,
               R('°?((F|f)ahrenheit|F)\.?', group=0): Fahrenheit,
               R('°|C', group=0): None}
-<<<<<<< HEAD
-=======
 # The final element in units_dict is given to ensure that '°C' is parsed correctly,
 # as the tokenizer splits it into two. When a parser element is assigned to None,
 # this means that this element will be ignored when extracting units, but will
 # be taken into account for autoparsers to extract from sentences.
->>>>>>> 3b06e231
 Temperature.units_dict = units_dict