# -*- coding: utf-8 -*-
"""
Parser for finding quantities and units

:codeauthor: Taketomo Isazawa (ti250@cam.ac.uk)
"""

from __future__ import absolute_import
from __future__ import division
from __future__ import print_function
from __future__ import unicode_literals
import logging
import re
import six
from fractions import Fraction
from abc import abstractproperty

from .common import lbrct, rbrct
from .actions import merge, join
from .elements import W, I, R, T, Optional, Any, OneOrMore, Not, ZeroOrMore
from ..utils import memoize

log = logging.getLogger(__name__)

magnitudes_dict = {R('c(enti)?', group=0): 2.,
                  R('k(ilo)?', group=0): 3.,
                  R('M(ega)?', group=0): 6.,
                  R('G(iga)?', group=0): 9.,
                  R('T(era)?', group=0): 12.,
                  R('m(illi)?', group=0): -3.,
                  R('µ|micro', group=0): -6.,
                  R('n(ano)?', group=0): -9.,
                  R('p(ico)?', group=0): -12.}


<<<<<<< HEAD
def value_element(units=(OneOrMore(T('NN')) | OneOrMore(T('NNP')) | OneOrMore(T('NNPS')) | OneOrMore(T('NNS')))('raw_units').add_action(merge)):
=======
@memoize
def value_element(units=(OneOrMore(T('NN')) | OneOrMore(T('NNP')) | OneOrMore(T('NNPS')) | OneOrMore(T('NNS')))('units').add_action(merge)):
>>>>>>> 3b06e231
    """
    Returns an Element for values with given units. By default, uses tags to guess that a unit exists.

    :param BaseParserElement units: (Optional) A parser element for the units that are to be looked for. Default option looks for nouns.
    :returns: An Element to look for values and units.
    :rtype: BaseParserElement
    """
    number = R('^[\+\-–−]?\d+(\.\d+)?$')
    joined_range = R('^[\+\-–−]?\d+(\.\d+)?[\-–−~∼˜]\d+(\.\d+)?$')('raw_value').add_action(merge)
    spaced_range = (number + Optional(units).hide() + (R('^[\-–−~∼˜]$') + number | number))('raw_value').add_action(merge)
    to_range = (number + Optional(units).hide() + I('to') + number)('raw_value').add_action(join)
    plusminus_range = (number + R('±') + number)('value').add_action(join)
    value_range = (Optional(R('^[\-–−]$')) + (plusminus_range | joined_range | spaced_range | to_range))('raw_value').add_action(merge)
    value_single = (Optional(R('^[~∼˜\<\>]$')) + Optional(R('^[\-–−]$')) + number)('raw_value').add_action(merge)
    value = Optional(lbrct).hide() + (value_range | value_single)('raw_value') + Optional(rbrct).hide()
    return value + units


@memoize
def value_element_plain():
    """
    Returns an element similar to value_element but without any units.

    :returns: An Element to look for values.
    :rtype: BaseParserElement
    """
    number = R('^[\+\-–−]?\d+(\.\d+)?$')
    joined_range = R('^[\+\-–−]?\d+(\.\d+)?[\-–−~∼˜]\d+(\.\d+)?$')('raw_value').add_action(merge)
    spaced_range = (number + R('^[\-–−~∼˜]$') + number)('raw_value').add_action(merge)
    to_range = (number + I('to') + number)('raw_value').add_action(join)
    plusminus_range = (number + R('±') + number)('raw_value').add_action(join)
    value_range = (Optional(R('^[\-–−]$')) + (plusminus_range | joined_range | spaced_range | to_range))('raw_value').add_action(merge)
    value_single = (Optional(R('^[~∼˜\<\>]$')) + Optional(R('^[\-–−]$')) + number)('raw_value').add_action(merge)
    value = Optional(lbrct).hide() + (value_range | value_single)('raw_value') + Optional(rbrct).hide()
    return value


def extract_error(string):
    """
    Extract the error from a string

    Usage::

        test_string = '150±5'
        end_value = extract_error(test_string)
        print(end_value) # 5

    :param str string: A representation of the value and error as a string
    :returns: The error expressed as a float .
    :rtype: float
    """
    if string is None:
        return None
    string = string.replace("-", "-")
    string = string.replace("–", "-")
    string = string.replace("−", "-")
    string = string.replace(" ", "")
    split_by_num_and_error = [r for r in re.split('(\d+\.?(?:\d+)?)|(±)', string) if r]
    error = None
    for index, value in enumerate(split_by_num_and_error):
        if value == '±':
            try:
                error = float(split_by_num_and_error[index + 1])
            except ValueError:
                pass

    return error


def extract_value(string):
    """
    Takes a string and returns a list of floats representing the string given.

    Usage::

        test_string = '150 to 160'
        end_value = extract_value(test_string)
        print(end_value) # [150., 160.]

    :param str string: A representation of the values as a string
    :returns: The value expressed as a list of floats of length 1 if the value had no range,
        and as a list of floats of length 2 if it was a range.
    :rtype: list(float)
    """
    if string is None:
        return None
    string = string.replace("-", "-")
    string = string.replace("–", "-")
    string = string.replace("−", "-")
    string = string.split("±")[0]
    split_by_space = [r for r in re.split(' |(-)', string) if r]
    split_by_num = []
    for elem in split_by_space:
        split_by_num.extend([r for r in re.split('(\d+\.?(?:\d+)?)', elem) if r])
    if split_by_num[0] == "-":
        split_by_num[0] = "-" + split_by_num.pop(1)
    flag = 0
    new_split_by_num = []
    for index, value in enumerate(split_by_num):
        if flag == 2:
            new_split_by_num.append(split_by_num[index - 2])
            new_split_by_num.append(split_by_num[index - 1] + value)
            flag = 0
        elif flag == 1 and re.match('(-?\d+\.?(?:\d+)?)', value):
            new_split_by_num.append(split_by_num[index - 1])
            new_split_by_num.append(value)
            flag = 0
        elif not re.match('(-?\d+\.?(?:\d+)?)', value):
            flag += 1
        else:
            new_split_by_num.append(value)
    values = []
    for index, value in enumerate(new_split_by_num):
        try:
            float_val = float(value)
            values.append(float_val)
        except ValueError:
            pass

    return values


@memoize
def extract_units(string, dimensions, strict=False):
    """
    Takes a string and returns a Unit.
    Raises TypeError if strict and the dimensions do not match the expected dimensions
    or the string has extraneous characters, e.g. if a string Fe was given, and we were
    looking for a temperature, strict=False would return Fahrenheit, strinct=True would
    raise a TypeError.

    Usage::

        dimensions = Temperature() * Length()**0.5 * Time()**(1.5)
        test_string = 'Kh2/(km/s)-1/2'
        end_units = extract_units(test_string, dimensions, strict=True)
        print(end_units) # Units of: (10^1.5) * Hour^(2.0)  Meter^(0.5)  Second^(-0.5)  Kelvin^(1.0)

    :param str string: A representation of the units as a string
    :param bool strict: (Optional) Whether to raise a TypeError if the dimensions of the parsed units do not have the expected dimensions.
    :returns: The string expressed as a Unit
    :rtype: chemdataextractor.quantities.Unit
    """
    if string is None and not strict:
        return None
    elif string is None:
        raise TypeError('None was passed in')
    string = string.replace("-", "-")
    string = string.replace("–", "-")
    string = string.replace("−", "-")
    string = string.replace(' ', '')
    # Split string at numbers, /s, and brackets, so we have the units tokenized into the right units for later processing stages.
    split_string = _split(string)
    # Find the units by matching strings, e.g. K for Kelvin, m for Meter
    unit_types = _find_unit_types(split_string, dimensions)
    # Find the powers associated with each unit
    try:
        powers = _find_powers(unit_types)
    except ValueError as e:
        if not strict:
            return None
        else:
            raise TypeError('Error extracting power: \n' + str(e) + '\n encountered during parsing')
    # Deal with things like kilo, mega, or milli that modify the magnitude of the units found
    end_unit = _find_units(powers, dimensions, strict)
    return end_unit


def _split(string):
    """
    Splits string at numbers, /s, and brackets.

    :param str string: A representation of the units as a string
    :returns: The string split at numbers, /s, and brackets.
    :rtype: list(str)
    """

    # Split at numbers
    split_by_num = re.split('(\d+(?!\d+))', string)
    split_by_num_cleaned = []
    for element in split_by_num:
        try:
            # Check if the element is a number or not by trying to convert to float.
            float(element)
            split_by_num_cleaned[-1] = split_by_num_cleaned[-1] + element
        except ValueError:
            # Deal with fractions in powers
            if element == "/":
                split_by_num_cleaned[-1] = split_by_num_cleaned[-1] + element
            else:
                split_by_num_cleaned.append(element)

    # Split at slashes
    split_by_slash = []
    for element in split_by_num_cleaned:
        split = re.split('(/[^\d])', element)
        split_by_slash += split

    # Split at brackets
    split_by_bracket = []
    for element in split_by_slash:
        split = re.split('(\()', element)
        split_by_bracket += split

    # Merge bits that were split too much
    final_list = []
    for element in split_by_bracket:
        # Merge /s with forward brackets, or text,
        # e.g. ['/', '('] -> ['/('] and ['/n', 's'] -> ['/ns']
        if (re.match('-?\d\d*(\.\d\d*)?(/?-?\d\d*(\.\d\d*)?)?', element)
            or (final_list != [] and re.match('[\/]\D*', final_list[-1])
                and not re.match('\)\w*', element) and not re.match('\/\(', final_list[-1]))):
            final_list[-1] = final_list[-1] + element
        else:
            final_list.append(element)

    # Remove empty substrings
    final_list_cleaned = []
    for element in final_list:
        if element != '' and element != ' ':
            final_list_cleaned.append(element)
    return final_list_cleaned


def _find_unit_types(tokenized_sentence, dimensions):
    """
    Finds the unit types in the string and splits the string at the units

    :param list(str) tokenized_sentence: The sentence split at brackets, numbers, and slashes.
    :returns: A list containing tuples of the found units and the string split by the units, in the format (unit, string containing the unit, the substring that caused the unit to be recognised)
    :rtype: list((chemdataextractor.quantities.Unit, str, str))
    """
    units_dict = {}
    for key, value in six.iteritems(dimensions.units_dict):
        if value is not None:
            units_dict[key] = value
    units_list = []
    # This is O(m*n), m being the length of the units dictionary, n the number of components of powers.
    for element in tokenized_sentence:
        # Find the elements first, but don't look for the locations
        found_units = {}
        # splitting_symbols is used to split the string into the parts pertaining to each element later
        splitting_symbols = '('
        for unit in units_dict.keys():
            for result in unit.scan([[element, 'a']]):
                found_units[result[0].text] = units_dict[unit]
                splitting_symbols += result[0].text + '|'
        # If none found, then return the original string and that no units were found.
        if len(found_units) == 0:
            units_list.append((None, element, None))
        else:
            # Split into substrings for each unit
            splitting_symbols = splitting_symbols[:-1]
            splitting_symbols += ')'
            split = re.split(splitting_symbols, element)
            most_recent_unit = None
            most_recent_key = ''
            prev_key = ''
            current_string = ''
            # Iterate through the substrings to find the occurences of the units. prev_key is used to deal with cases like mm, where if you have two occurences of the same symbol, it's likely that the first letter was a modifier, hopefully an magnitude, on the first.
            for index, string in enumerate(split):
                if string in found_units.keys():
                    if most_recent_unit is not None:
                        new_unit = found_units[string]
                        new_key = string
                        if len(units_list) != 0 and prev_key != '' and most_recent_key == prev_key:
                            old_unit, old_string, old_key = units_list.pop(-1)
                            units_list.append((most_recent_unit, old_string + current_string, most_recent_key))
                        else:
                            units_list.append((most_recent_unit, current_string, most_recent_key))
                        most_recent_unit = new_unit
                        current_string = string
                        prev_key = most_recent_key
                        most_recent_key = new_key
                    else:
                        most_recent_unit = found_units[string]
                        current_string += string
                        prev_key = most_recent_key
                        most_recent_key = string
                else:
                    current_string += string
                    if index == (len(split) - 1):
                        if prev_key != '' and most_recent_key == prev_key:
                            unit, string, key = units_list.pop(-1)
                            units_list.append((most_recent_unit, string + current_string, most_recent_key))
                        else:
                            units_list.append((most_recent_unit, current_string, most_recent_key))
    return units_list


def _find_powers(units_list):
    """
    Finds the powers associated with each of the units

    :param list((chemdataextractor.quantities.Unit, str, str)) units_list: The units found, in the format (units found, string in which this occured, string which matched with the unit's definition)
    :returns: A list containing tuples of the found units and the string split by the units, in the format (units found, string in which this occured, power associated with the unit, string which matched with the unit's definition)
    :rtype: list((chemdataextractor.quantities.Unit, str, str, str))
    """

    powers = []
    i = 0

    # Go through list of found units/substrings and associate a power with each of them. Ignores brackets in the loop, which are handled in _remove_brackets
    while i in range(len(units_list)):

        element = units_list[i][1]

        power = 1.0
        if element[0] == '/':
            power = power * -1.0
            element = re.split('/', element)[1]
        # Look for strings involving numbers.
        found_power = re.search('-?\d\d*(\.\d\d*)?(/?-?\d\d*(\.\d\d*)?)?', element)
        if found_power is not None:
            power = power * float(sum(Fraction(s) for s in found_power.group(0).split()))
            element = re.split(found_power.group(0), element)[0]

        powers.append((units_list[i][0], element, power, units_list[i][2]))
        i += 1
    powers_cleaned, _ = _remove_brackets(powers)
    return powers_cleaned


def _remove_brackets(powers, base_power=1.0):
    """
    Helper to _find_powers, resolving powers from brackets

    :param list((chemdataextractor.quantities.Unit, str, str)) units_list: The units found, in the format (units found, string in which this occured, string which matched with the unit's definition)
    :param float base_power: The power of all the elements within this set of brackets. Default 1.0. An example of when this would be different is when we have /(km)
    :returns: A tuple, where the first element is a list containing tuples of the found units and the string split by the units, in the format (units found, string in which this occured, power associated with the unit, string which matched with the unit's definition). The second element of the tuple is just used for _remove_brackets, should be ignored.
    :rtype: tuple(list((chemdataextractor.quantities.Unit, str, str, str)), int)
    """
    # This function assumes that the brackets match up correctly.
    current_powers = []
    i = 0
    while i in range(len(powers)):
        if powers[i][1] == '(':
            # Call self with the substrings beyond the opening brackets. base_power is set in case the opening bracket had a division operator before it.
            returned = _remove_brackets(powers[i + 1:], base_power=powers[i][2])
            current_powers = current_powers + returned[0]
            i = i + returned[1] + 2

        elif powers[i][1] == ')':
            # Go back to the function that called this if there's a closing bracket.
            corrected = []
            for current_power in current_powers:
                corrected.append((current_power[0], current_power[1], current_power[2] * powers[i][2], current_power[3]))
            return (corrected, i)
        else:
            # If it's not a bracket, then just append that element
            current_powers.append((powers[i][0], powers[i][1], powers[i][2] * base_power, powers[i][3]))
            i += 1
    return (current_powers, i)


def _find_units(powers_cleaned, dimensions, strict):
    """
    Finds the powers associated with each of the units

    :param list((chemdataextractor.quantities.Unit, str, str, str)) powers_cleaned: The units found, in the format (units found, string in which this occured, power associated with the unit, string which matched with the unit's definition)
    :param bool strict: Whether the dimensions of the results will be checked against the dimensions give.
    :returns: The units found from the list given.
    :rtype: chemdataextractor.quantities.Unit
    """
    num_elements_associated = 0
    total_elements = len(powers_cleaned)
    powers = {}
    for power in powers_cleaned:
        original_string = power[1]
        matched = power[3]
        # Remove the first occurence of the matched string.
        if matched is not None:
            original_string = re.sub(matched, '', original_string, 1)
        exp = 0.
        # If there's still a string left, use that to calculate the magnitude, e.g. 3 for kilo
        if original_string != '':
            for magnitude in magnitudes_dict.keys():
                for result in magnitude.scan([[original_string, 'a']]):
                    exp = magnitudes_dict[magnitude]
                    original_string = original_string.replace(result[0].text, '', 1)
        if original_string == '':
            num_elements_associated += 1
        # To handle cases when the units given by parsing don't match with what's expected.
        try:
            powers[power[0](magnitude=exp)] = power[2]
        except TypeError as e:
            log.debug(e)
            powers = {}
            break
    end_unit = None
    for unit, power in powers.items():
        if end_unit is None:
            end_unit = unit ** power
        else:
            end_unit = end_unit * (unit ** power)
    if strict:
        if end_unit is not None and end_unit.dimensions == dimensions and num_elements_associated == total_elements:
            return end_unit
        else:
            if end_unit is None:
                raise TypeError('Could not find ' + str(dimensions) + ' in given string')
            if num_elements_associated != total_elements:
                raise TypeError('String input had extraneous elements')
            raise TypeError('Parsed with Dimensions ' + str(end_unit.dimensions) + ', expected' + str(dimensions))
    else:
        return end_unit
<|MERGE_RESOLUTION|>--- conflicted
+++ resolved
@@ -33,12 +33,7 @@
                   R('p(ico)?', group=0): -12.}
 
 
-<<<<<<< HEAD
 def value_element(units=(OneOrMore(T('NN')) | OneOrMore(T('NNP')) | OneOrMore(T('NNPS')) | OneOrMore(T('NNS')))('raw_units').add_action(merge)):
-=======
-@memoize
-def value_element(units=(OneOrMore(T('NN')) | OneOrMore(T('NNP')) | OneOrMore(T('NNPS')) | OneOrMore(T('NNS')))('units').add_action(merge)):
->>>>>>> 3b06e231
     """
     Returns an Element for values with given units. By default, uses tags to guess that a unit exists.
 
